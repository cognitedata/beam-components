<?xml version="1.0" encoding="UTF-8"?>
<project xmlns="http://maven.apache.org/POM/4.0.0"
         xmlns:xsi="http://www.w3.org/2001/XMLSchema-instance"
         xsi:schemaLocation="http://maven.apache.org/POM/4.0.0 http://maven.apache.org/xsd/maven-4.0.0.xsd">
    <modelVersion>4.0.0</modelVersion>

    <groupId>com.cognite.data</groupId>
    <artifactId>beam-components</artifactId>
    <version>0.2.0-SNAPSHOT</version>

    <properties>
        <maven.compiler.source>11</maven.compiler.source>
        <maven.compiler.target>11</maven.compiler.target>
        <project.build.sourceEncoding>UTF-8</project.build.sourceEncoding>
        <java.version>11</java.version>

        <beam.version>2.40.0</beam.version>
        <beam.connector.version>0.9.42</beam.connector.version>
<<<<<<< HEAD
        <junit.version>5.8.2</junit.version>
        <logback.classic.version>1.4.5</logback.classic.version>
=======
        <junit.version>5.9.2</junit.version>
        <logback.classic.version>1.2.11</logback.classic.version>
>>>>>>> 5714ce7a
        <maven-jar-plugin.version>3.0.0</maven-jar-plugin.version>
    </properties>

    <dependencies>
        <dependency>
            <groupId>com.cognite</groupId>
            <artifactId>beam-connector-java</artifactId>
            <version>${beam.connector.version}</version>
        </dependency>
        <dependency>
            <groupId>org.apache.beam</groupId>
            <artifactId>beam-sdks-java-core</artifactId>
            <version>${beam.version}</version>
        </dependency>
        <dependency>
            <groupId>org.apache.beam</groupId>
            <artifactId>beam-sdks-java-io-google-cloud-platform</artifactId>
            <version>${beam.version}</version>
        </dependency>
        <dependency>
            <groupId>org.apache.beam</groupId>
            <artifactId>beam-runners-direct-java</artifactId>
            <version>${beam.version}</version>
            <scope>runtime</scope>
        </dependency>
        <dependency>
            <groupId>org.apache.beam</groupId>
            <artifactId>beam-runners-google-cloud-dataflow-java</artifactId>
            <version>${beam.version}</version>
            <scope>compile</scope>
        </dependency>
        <dependency>
            <groupId>org.junit.jupiter</groupId>
            <artifactId>junit-jupiter-api</artifactId>
            <version>${junit.version}</version>
            <scope>test</scope>
        </dependency>
        <dependency>
            <groupId>org.junit.jupiter</groupId>
            <artifactId>junit-jupiter-engine</artifactId>
            <version>${junit.version}</version>
            <scope>test</scope>
        </dependency>
        <dependency>
            <groupId>ch.qos.logback</groupId>
            <artifactId>logback-classic</artifactId>
            <version>${logback.classic.version}</version>
            <scope>test</scope>
        </dependency>
    </dependencies>

    <build>
        <pluginManagement>
            <plugins>
                <plugin>
                    <groupId>org.apache.maven.plugins</groupId>
                    <artifactId>maven-surefire-plugin</artifactId>
                    <version>3.0.0-M8</version>
                </plugin>
            </plugins>
        </pluginManagement>
    </build>
</project><|MERGE_RESOLUTION|>--- conflicted
+++ resolved
@@ -16,13 +16,8 @@
 
         <beam.version>2.40.0</beam.version>
         <beam.connector.version>0.9.42</beam.connector.version>
-<<<<<<< HEAD
-        <junit.version>5.8.2</junit.version>
+        <junit.version>5.9.2</junit.version>
         <logback.classic.version>1.4.5</logback.classic.version>
-=======
-        <junit.version>5.9.2</junit.version>
-        <logback.classic.version>1.2.11</logback.classic.version>
->>>>>>> 5714ce7a
         <maven-jar-plugin.version>3.0.0</maven-jar-plugin.version>
     </properties>
 
