<?xml version="1.0" encoding="UTF-8"?>
<project xmlns="http://maven.apache.org/POM/4.0.0"
         xmlns:xsi="http://www.w3.org/2001/XMLSchema-instance"
         xsi:schemaLocation="http://maven.apache.org/POM/4.0.0 http://maven.apache.org/xsd/maven-4.0.0.xsd">
    <modelVersion>4.0.0</modelVersion>

    <groupId>com.cognite.data</groupId>
    <artifactId>beam-components</artifactId>
    <version>0.2.0-SNAPSHOT</version>

    <properties>
        <maven.compiler.source>11</maven.compiler.source>
        <maven.compiler.target>11</maven.compiler.target>
        <project.build.sourceEncoding>UTF-8</project.build.sourceEncoding>
        <java.version>11</java.version>

        <beam.version>2.34.0</beam.version>
        <beam.connector.version>0.9.30</beam.connector.version>
<<<<<<< HEAD
        <junit.version>5.7.0</junit.version>
        <logback.classic.version>1.2.5</logback.classic.version>
=======
        <junit.version>5.8.1</junit.version>
        <logback.classic.version>1.2.6</logback.classic.version>
>>>>>>> 2487bdf3
        <maven-jar-plugin.version>3.0.0</maven-jar-plugin.version>
    </properties>

    <dependencies>
        <dependency>
            <groupId>com.cognite</groupId>
            <artifactId>beam-connector-java</artifactId>
            <version>${beam.connector.version}</version>
        </dependency>
        <dependency>
            <groupId>org.apache.beam</groupId>
            <artifactId>beam-sdks-java-core</artifactId>
            <version>${beam.version}</version>
        </dependency>
        <dependency>
            <groupId>org.apache.beam</groupId>
            <artifactId>beam-sdks-java-io-google-cloud-platform</artifactId>
            <version>${beam.version}</version>
        </dependency>
        <dependency>
            <groupId>org.apache.beam</groupId>
            <artifactId>beam-runners-direct-java</artifactId>
            <version>${beam.version}</version>
            <scope>runtime</scope>
        </dependency>
        <dependency>
            <groupId>org.apache.beam</groupId>
            <artifactId>beam-runners-google-cloud-dataflow-java</artifactId>
            <version>${beam.version}</version>
            <scope>compile</scope>
        </dependency>
        <dependency>
            <groupId>org.junit.jupiter</groupId>
            <artifactId>junit-jupiter-api</artifactId>
            <version>${junit.version}</version>
            <scope>test</scope>
        </dependency>
        <dependency>
            <groupId>org.junit.jupiter</groupId>
            <artifactId>junit-jupiter-engine</artifactId>
            <version>${junit.version}</version>
            <scope>test</scope>
        </dependency>
        <dependency>
            <groupId>ch.qos.logback</groupId>
            <artifactId>logback-classic</artifactId>
            <version>${logback.classic.version}</version>
            <scope>test</scope>
        </dependency>
    </dependencies>

    <build>
        <pluginManagement>
            <plugins>
                <plugin>
                    <groupId>org.apache.maven.plugins</groupId>
                    <artifactId>maven-surefire-plugin</artifactId>
                    <version>3.0.0-M4</version>
                </plugin>
            </plugins>
        </pluginManagement>
    </build>
</project><|MERGE_RESOLUTION|>--- conflicted
+++ resolved
@@ -16,13 +16,8 @@
 
         <beam.version>2.34.0</beam.version>
         <beam.connector.version>0.9.30</beam.connector.version>
-<<<<<<< HEAD
-        <junit.version>5.7.0</junit.version>
-        <logback.classic.version>1.2.5</logback.classic.version>
-=======
         <junit.version>5.8.1</junit.version>
         <logback.classic.version>1.2.6</logback.classic.version>
->>>>>>> 2487bdf3
         <maven-jar-plugin.version>3.0.0</maven-jar-plugin.version>
     </properties>
 
